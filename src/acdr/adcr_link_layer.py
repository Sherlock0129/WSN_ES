--- conflicted
+++ resolved
@@ -547,57 +547,11 @@
         # 统计簇间路径通信
         inter_cluster_hops = 0
         inter_cluster_energy = 0.0
-<<<<<<< HEAD
-
-=======
-        
->>>>>>> b05b0fae
+        
         for ch_id, path in self.upstream_paths.items():
             if (path is None) or (len(path) == 0):
                 continue
 
-<<<<<<< HEAD
-            # 阶段1：簇内通信（成员 → 簇头）
-            cluster_members = [nid for nid, cid in self.cluster_of.items() if cid == ch_id]
-            id2node = {n.node_id: n for n in self.net.nodes}
-
-            if ch_id in id2node:
-                ch_node = id2node[ch_id]
-                for member_id in cluster_members:
-                    if member_id != ch_id and member_id in id2node:
-                        member = id2node[member_id]
-                        # 成员向簇头通信
-                        Eu_member, Ev_ch = self._energy_consume_one_hop(member, ch_node, transfer_WET=False)
-                        self.last_comms.append({
-                            "hop": (member_id, ch_id),
-                            "E_tx": Eu_member,
-                            "E_rx": Ev_ch,
-                            "type": "intra_cluster"
-                        })
-
-            # 阶段2：簇间通信（簇头 → 物理中心节点）
-            # 所有跳都是真实节点之间的通信，包括最后一跳到物理中心
-            # 路径格式：[ch, relay1, relay2, ..., physical_center(ID=0)]
-            for i in range(len(path) - 1):
-                u, v = path[i], path[i+1]
-                Eu, Ev = self._energy_consume_one_hop(u, v, transfer_WET=False)
-                
-                # 标记是否是最后一跳（到物理中心）
-                is_final_hop = (i == len(path) - 2)
-                hop_type = "to_physical_center" if is_final_hop else "inter_cluster"
-                
-                self.last_comms.append({
-                    "hop": (u.node_id, v.node_id),
-                    "E_tx": Eu,
-                    "E_rx": Ev,
-                    "type": hop_type,
-                    "cluster_id": ch_id
-                })
-                inter_cluster_hops += 1
-                inter_cluster_energy += (Eu + Ev)
-
-        print(f"[ADCR-DEBUG] Inter-cluster communication: {inter_cluster_hops} hops, total energy: {inter_cluster_energy:.2f}J")
-=======
             # 所有跳都是真实节点之间的通信（包括最后一跳到物理中心）
             for i in range(len(path) - 1):
                 u, v = path[i], path[i+1]
@@ -612,7 +566,6 @@
                 inter_cluster_energy += (Eu + Ev)
         
         print(f"[ADCR-DEBUG] Inter-cluster paths: {inter_cluster_hops} hops, total energy: {inter_cluster_energy:.2f}J")
->>>>>>> b05b0fae
         print(f"[ADCR-DEBUG] Total energy consumption: {intra_cluster_energy + inter_cluster_energy:.2f}J")
         print(f"[ADCR-DEBUG] Total communication records: {len(self.last_comms)}")
 
