--- conflicted
+++ resolved
@@ -87,7 +87,7 @@
     network_area_width: float = 5.0    # 区域宽度 m
     network_area_height: float = 5.0   # 区域高度 m
     min_distance: float = 0.5          # 节点间最小生成距离 m（避免过近重叠）
-    random_seed: int = 131            # 随机种子（影响位置与属性抽样）
+    random_seed: int = 128            # 随机种子（影响位置与属性抽样）
     solar_node_ratio: float = 0.6      # 具备太阳能节点比例（0~1）
     mobile_node_ratio: float = 0.0     # 可移动节点比例（0~1，若启用移动模型）
     
@@ -117,13 +117,8 @@
     - use_gpu_acceleration 控制是否使用 GPU（CuPy）加速统计/距离矩阵等并行计算。
     """
 
-<<<<<<< HEAD
-    time_steps: int = 10080            # 总时间步数（分钟），默认 7 天
-    energy_transfer_interval: int = 10   # 传能/调度触发间隔（分钟）
-=======
     time_steps: int = 10080            # 总7 天
     energy_transfer_interval: int = 60   # 传能/调度触发间隔（分钟）
->>>>>>> ee00d7ae
     # 注意：当前实现中触发条件写死为 `if t % 60 == 0`，未读取该配置值；后续可将其接入。
     output_dir: str = "data"             # 仿真输出根目录，由 OutputManager 管理会话子目录
     log_level: str = "INFO"              # 日志等级：DEBUG/INFO/WARNING/ERROR
@@ -132,15 +127,9 @@
     enable_energy_sharing: bool = True     # 是否启用节点间能量传输（WET）
 
     # 智能被动传能参数
-<<<<<<< HEAD
     passive_mode: bool = False          # 是否启用智能被动传能模式（False为定时主动传能）
     check_interval: int = 1000                # 智能检查间隔（分钟）
     critical_ratio: float = 0.2             # 低能量节点临界比例（0-1）
-=======
-    passive_mode: bool = True        # 是否启用智能被动传能模式（False为定时主动传能）
-    check_interval: int = 1                # 智能检查间隔（分钟）
-    critical_ratio: float = 0             # 低能量节点临界比例（0-1）
->>>>>>> ee00d7ae
     energy_variance_threshold: float = 0.05  # 能量方差阈值，超过则触发传能
     cooldown_period: int = 0               # 传能冷却期（分钟），避免频繁触发
     predictive_window: int = 60             # 预测窗口（分钟），用于预测性触发
@@ -157,7 +146,7 @@
     use_lookahead: bool = False          # 是否进行短期前瞻评估以辅助 K 调整
     
     # ADCR链路层
-    enable_adcr_link_layer: bool = True # 是否启用ADCR链路层参与仿真（聚类、路径规划、能耗结算）
+    enable_adcr_link_layer: bool = False # 是否启用ADCR链路层参与仿真（聚类、路径规划、能耗结算）
     
     # 计算加速
     use_gpu_acceleration: bool = False   # GPU 加速开关（需要安装 CuPy 与 CUDA 驱动）
@@ -182,8 +171,8 @@
 
     # scheduler_type: str = "DurationAwareLyapunovScheduler"  # 默认调度器类型
     # scheduler_type: str = "AdaptiveLyapunovScheduler"  # 默认调度器类型
-    scheduler_type: str = "LyapunovScheduler"  # 默认调度器类型
-    # scheduler_type: str = "AdaptiveDurationAwareLyapunovScheduler"  # 默认调度器类型
+    # scheduler_type: str = "LyapunovScheduler"  # 默认调度器类型
+    scheduler_type: str = "AdaptiveDurationAwareLyapunovScheduler"  # 默认调度器类型
 
     # LyapunovScheduler 超参数
     lyapunov_v: float = 0.5                  # Lyapunov 控制强度（越大越保守/稳定）
