"""
无线传感器网络仿真配置管理
--------------------------------

本模块集中定义并管理仿真所需的全部配置参数，采用 dataclass 进行强类型分组：

- NodeConfig：单个节点的物理/能量模型参数（电池、太阳能、链路能耗等）
- NetworkConfig：网络层面的拓扑与规模参数（节点数、区域尺寸、分布方式等）
- SimulationConfig：仿真运行控制参数（步长、日志、K值自适应、GPU 等）
- SchedulerConfig：调度/路由相关的策略与超参数（Lyapunov、Cluster、Prediction、PowerControl）
- ADCRConfig：ADCR 链路层算法相关参数（聚类、路径到虚拟中心、能耗结算、可视化）
- ParallelConfig：并行实验与参数扫描控制（多次运行、权重扫描、输出管理）

使用说明：
- dataclass 字段即为默认值的单一真实来源（Single Source of Truth）。
- 可通过 `ConfigManager.load_from_file()` 从 JSON 覆盖默认值。
- 运行期由 `ConfigManager.create_*()` 工厂方法将配置注入到对应对象的构造函数。

约定与单位：
- 能量单位默认采用焦耳 J；电池容量以 mAh、电压 V，仅用于推导最大可用能量或参考。
- 距离单位为米 m；时间以分钟为主（与 time_steps、round_period 等一致）。
- 记号 K 多用于“同时捐能者个数上限/并行度”，由自适应逻辑按步调整。
"""

import json
import os
from datetime import datetime
from typing import Dict, Any, Optional
from dataclasses import dataclass, asdict


@dataclass
class NodeConfig:
    """节点配置参数（物理与能耗模型）

    这些参数用于构建 `SensorNode` 的能量状态与通信消耗模型：
    - 电池/初始能量用于限定可用能量与起始状态；
    - 太阳能条目用于估算每步采集能量（若启用）；
    - 通信能耗基于经典无线能耗模型：
      E_tx = E_elec × B + ε_amp × B × d^τ，E_rx = E_elec × B，E_com = E_tx + E_rx。
      当前实现中通信总能耗再除以 2（平均化 ACK 往返），并额外加上固定传感能耗 E_sen：
      E_total = (E_com/2) + E_sen；若执行 WET，则 E_total += E_char。
      多跳路径效率为各跳效率乘积：η_path = ∏ η(hop)。
    """

    initial_energy: float = 40000.0  # 初始能量 J，仿真起点每个节点的可用能量
    low_threshold: float = 0.1       # 低能量阈值（0~1，相对容量），用于判定“接收/需要能量”的节点
    high_threshold: float = 0.9      # 高能量阈值（0~1，相对容量），用于判定“捐能/富余能量”的节点

    # 电池模型（用于参考或扩展），如需将 mAh/Volt 映射到焦耳：J ≈ mAh * 3.6 * V
    capacity: float = 3.5         # 电池容量 mAh（参考值）
    voltage: float = 3.7             # 电池电压 V（参考值）

    # 太阳能采集模型（仅当节点具备太阳能能力时参与估算）
    enable_energy_harvesting: bool = True  # 是否启用能量采集，False时能量采集量=0
    solar_efficiency: float = 0.2    # 光伏转换效率（0~1）
    solar_area: float = 0.1          # 光伏面积 m^2
    max_solar_irradiance: float = 1500.0  # 峰值太阳辐照 W/m^2
    env_correction_factor: float = 1.0    # 环境修正系数（天气/遮挡等），乘在辐照上

    # 无线能量传输/发送参数
<<<<<<< HEAD
    energy_char: float = 100.0      # 单次名义可下发能量 J（捐能上限/步）
=======
    energy_char: float = 300.0      # 单次名义可下发能量 J（捐能上限/步）
>>>>>>> e54b1c19
    energy_elec: float = 1e-4        # 电子学能耗 J/bit（发送/接收基底损耗）
    epsilon_amp: float = 1e-5        # 功放损耗系数 J/bit/m^path_loss_exponent
    bit_rate: float = 1000000.0      # 数据量 bits（用于估算一次发送/接收消耗）
    path_loss_exponent: float = 2.0  # 路损指数（自由空间≈2，障碍更高）

    # 其他每步能量项
    energy_decay_rate: float = 5.0   # 自然/维护消耗 J/步（待机、维护等损耗）
    sensor_energy: float = 0.1       # 传感工作消耗 J/步（采样等）
    # 注意：当前 `SensorNode.energy_consumption()` 内部使用固定 E_sen = 0.1 J 参与一次通信能耗，
    # 未从配置项读取该值；即本字段与通信能耗计算尚未绑定，仅用于后续扩展或独立统计。


@dataclass
class NetworkConfig:
    """网络配置参数（拓扑与规模）

    控制网络生成与路径约束：
    - 节点数、区域尺寸、最小间距共同决定布局密度与可连通性；
    - 分布模式决定初始位置生成方式；
    - max_hops 限制多跳路径长度（影响 EEOR/机会路由）。
    """
    num_nodes: int = 30
    max_hops: int = 3
    distribution_mode: str = "random"  # 节点位置分布模式："uniform"（网格/规则）、"random"（随机）
    network_area_width: float = 5.0    # 区域宽度 m
    network_area_height: float = 5.0   # 区域高度 m
    min_distance: float = 0.5          # 节点间最小生成距离 m（避免过近重叠）
    random_seed: int = 128            # 随机种子（影响位置与属性抽样）
    solar_node_ratio: float = 0.6      # 具备太阳能节点比例（0~1）
    mobile_node_ratio: float = 0.1     # 可移动节点比例（0~1，若启用移动模型）
    
    # 能量空洞模式配置参数（独立开关，可与任意 distribution_mode 组合）
    # 说明：启用后，非太阳能节点（1-solar_node_ratio）会聚集在某个中心附近，形成能量空洞区域
    enable_energy_hole: bool = True    # 是否启用能量空洞模式
    energy_hole_center_mode: str = "random"  # 空洞中心选择模式："random"（随机节点）、"corner"（左下角）、"center"（几何中心）
    energy_hole_mobile_ratio: float = 0.1    # 能量空洞区域中移动节点比例（0~1）

    # 能量分配模式配置
    energy_distribution_mode: str = "uniform"  # 能量分配模式："uniform"（固定）、"center_decreasing"（中心递减）
    center_energy: float = 40000.0      # 中心节点能量（最高，当energy_distribution_mode="center_decreasing"时使用）
    edge_energy: float = 30000.0        # 边缘节点能量（最低，当energy_distribution_mode="center_decreasing"时使用）


@dataclass
class SimulationConfig:
    """仿真配置参数（运行控制与K值自适应）

    - time_steps / energy_transfer_interval 控制仿真时间与传能频率；
    - K 自适应相关参数用于平衡供需、送达与损耗三者；
    - use_lookahead 可启用“前瞻模拟”对 K 作短期评估（需额外计算量）；
    - use_gpu_acceleration 控制是否使用 GPU（CuPy）加速统计/距离矩阵等并行计算。
    """

    time_steps: int = 10080              # 总时间步数（分钟），默认 7 天
    energy_transfer_interval: int = 60   # 传能/调度触发间隔（分钟）
    # 注意：当前实现中触发条件写死为 `if t % 60 == 0`，未读取该配置值；后续可将其接入。
    output_dir: str = "data"             # 仿真输出根目录，由 OutputManager 管理会话子目录
    log_level: str = "INFO"              # 日志等级：DEBUG/INFO/WARNING/ERROR
    
    # 能量传输控制
    enable_energy_sharing: bool = True     # 是否启用节点间能量传输（WET）

    # 智能被动传能参数
<<<<<<< HEAD
    passive_mode: bool = True               # 是否启用智能被动传能模式（False为定时主动传能）
    check_interval: int = 1                # 智能检查间隔（分钟）
=======
    passive_mode: bool = False          # 是否启用智能被动传能模式（False为定时主动传能）
    check_interval: int = 10                # 智能检查间隔（分钟）
>>>>>>> e54b1c19
    critical_ratio: float = 0.2             # 低能量节点临界比例（0-1）
    energy_variance_threshold: float = 0.2  # 能量方差阈值，超过则触发传能
    cooldown_period: int = 1               # 传能冷却期（分钟），避免频繁触发
    predictive_window: int = 60             # 预测窗口（分钟），用于预测性触发
    
    # K 值自适应（影响每个接收端可匹配的捐能者数量上限）
    enable_k_adaptation: bool = False     # 是否启用K值自适应，False时使用固定K值
    fixed_k: int = 1                     # 固定K值（当不使用自适应时）
    initial_K: int = 1                   # 初始 K 值（并行捐能数起点）
    K_max: int = 24                      # K 的上限（避免过度并行导致损耗/拥塞）
    hysteresis: float = 0.2              # 滞回阈值（防抖，避免频繁增减 K）
    w_b: float = 0.8                     # 均衡改进权重（更关注能量标准差降低）
    w_d: float = 0.8                     # 有效送达量权重（关注到达接收端的总能量）
    w_l: float = 1.5                     # 损耗惩罚权重（抑制途损/无效能量开销）
    use_lookahead: bool = False          # 是否进行短期前瞻评估以辅助 K 调整
    
    # ADCR链路层
    enable_adcr_link_layer: bool = True # 是否启用ADCR链路层参与仿真（聚类、路径规划、能耗结算）
    
    # 计算加速
    use_gpu_acceleration: bool = False   # GPU 加速开关（需要安装 CuPy 与 CUDA 驱动）


@dataclass
class SchedulerConfig:
    """调度器配置参数（策略与超参数）

    通过 `scheduler_type` 切换策略，不同策略读取不同字段：
    - LyapunovScheduler：排队长度/能量差驱动的机会捐能匹配；
    - ClusterScheduler：类似 LEACH 的轮换簇首与簇内均衡；
    - PredictionScheduler：基于能量趋势/滑动估计的前瞻调度；
    - PowerControlScheduler：以达成目标效率 `target_eta` 为导向的功率/送能控制。
    """

    scheduler_type: str = "LyapunovScheduler"  # 默认调度器类型

    # LyapunovScheduler 超参数
    lyapunov_v: float = 0.5                  # Lyapunov 控制强度（越大越保守/稳定）
    lyapunov_k: int = 3                      # 基线 K（可与全局 K 自适应结合/对比）

    # ClusterScheduler 超参数
    cluster_round_period: int = 360          # 轮换簇首周期（分钟）
    cluster_p_ch: float = 0.05               # 成为簇头的期望概率（影响簇规模）

    # PredictionScheduler 超参数
    prediction_alpha: float = 0.6            # 指数平滑系数/趋势权重
    prediction_horizon: int = 60             # 预测窗口（分钟）

    # PowerControlScheduler 超参数
    power_target_eta: float = 0.25           # 目标传输效率（0~1），用于反推送能

    # 若策略内部也采用 K 自适应，可在此设置其上限与权重（与 SimulationConfig 的 K 互不冲突）
    adaptive_k_max: int = 24
    adaptive_hysteresis: float = 0.2
    adaptive_w_b: float = 0.8               # 均衡改进权重
    adaptive_w_d: float = 0.8               # 有效送达量权重
    adaptive_w_l: float = 1.5               # 损耗惩罚权重
    # 统计口径提示：`SimulationStats.compute_step_stats()` 以 donor.E_char 估算本轮发送总量；
    # 若启用 PowerControlScheduler，会按 `energy_sent = min(1, target_eta/η_path) * E_char` 缩放实际发送量，
    # 因此“发送总量/损耗”的统计与真实发送存在偏差。后续可改为读取 plans 中的 energy_sent。


@dataclass
class ADCRConfig:
    """ADCR 链路层配置参数（聚类与上行路径）

    三部分：
    - 核心：聚类轮换、邻居半径、K 估计、跳数限制、是否规划路径与能耗结算；
    - 成簇：簇头选择概率边界，控制簇规模与稳定性；
    - 成本：聚类代价函数的距离/能量权重；
    - 可视化：图像导出尺寸、节点/簇头/虚拟中心的标记大小与连线宽度。
    """

    # 核心算法参数
    round_period: int = 1440        # 重聚类周期（分钟），例如每日重选簇头
    r_neighbor: float = 1.732       # 邻居检测半径 ≈ sqrt(3.0)（与直传判定阈值一致）
    r_min_ch: float = 1.0           # 簇头间最小距离（避免过密簇头）
    c_k: float = 1.2                # K 值估计系数（与 SimulationConfig.K 的关系：用于 ADCR 内部估计/限制）
    max_hops: int = 5               # 允许的最大多跳数
    plan_paths: bool = True         # 是否为簇头到虚拟中心规划真实节点路径
    consume_energy: bool = True     # 是否对通信过程执行能耗结算（扣减节点能量）
    output_dir: str = "adcr"        # ADCR 专属输出子目录（会在 session_dir 下创建）
    
    # 簇头选择参数
    max_probability: float = 0.9    # 最大簇头选择概率（上界）
    min_probability: float = 0.05   # 最小簇头选择概率（下界）
    
    # 聚类成本函数参数（距离/能量折衷）
    distance_weight: float = 1.0    # 距离权重（越大越偏好更近的聚类）
    energy_weight: float = 0.2      # 能量权重（越大越偏好能量更高的作为簇头）
    
    # 通信能耗参数
    tx_rx_ratio: float = 0.5        # 发送/接收能耗比例（0.5 表示均摊）
    # 注意：当前 ADCR 实现中通信扣能调用 `SensorNode.energy_consumption()`，未使用该比例参数；保留项。
    sensor_energy: float = 0.1      # 感知能耗 J/步（与 NodeConfig.sensor_energy 对齐）
    # 提示：同 NodeConfig，当前通信能耗中的传感能耗为固定常量 0.1 J，未与该配置绑定。
    
    # 信息聚合参数
    base_data_size: int = 1000000      # 基础数据大小（bits），每个节点贡献的基础信息量
    aggregation_ratio: float = 1.0      # 信息聚合比例（1.0表示完全聚合，0.5表示压缩50%）
    enable_dynamic_data_size: bool = True  # 是否启用基于簇大小的动态数据量
    
    # 直接传输优化参数
    enable_direct_transmission_optimization: bool = True  # 是否启用直接传输优化
    direct_transmission_threshold: float = 0.1  # 直接传输阈值（能耗比例，0.1表示直接传输能耗不超过锚点传输的110%）
    
    # 自动画图参数
    auto_plot: bool = False  # 是否每次重聚类后自动画图
    plot_filename_template: str = "adcr_day{day}_t{t}.png"  # 画图文件名模板

    # 可视化与导出
    image_width: int = 900          # 输出图像宽度 px
    image_height: int = 700         # 输出图像高度 px
    image_scale: int = 3            # 图像缩放（放大导出细节）
    node_marker_size: int = 7       # 普通节点标记大小
    ch_marker_size: int = 10        # 簇头标记大小
    vc_marker_size: int = 12        # 虚拟中心标记大小
    line_width: float = 1.0         # 一般连线宽度
    path_line_width: float = 2.0    # 路径线条宽度（关键路径更粗）


@dataclass
class ParallelConfig:
    """并行仿真配置参数（批量实验与扫描）

    - enabled 打开后，使用多进程进行多次独立仿真；
    - use_same_seed=True 可保证不同 run 的网络结构一致（用于对比不同策略/参数）；
    - enable_weight_scan 可在固定 K 自适应外，对 (w_b, w_d, w_l) 进行网格/序列扫描。
    """

    # 基本并行参数
    enabled: bool = False            # 是否启用并行模式
    num_runs: int = 10               # 并行/批量运行次数
    max_workers: int = 4             # 最大并行进程数
    
    # 种子管理
    use_same_seed: bool = True       # 是否使用相同种子（对比实验可控变量）
    base_seed: int = 42              # 基础种子值（用于派生各 run 的子种子）
    
    # 权重扫描实验（固定其中两项，扫描另一项或序列）
    enable_weight_scan: bool = False # 是否启用 (w_b, w_d, w_l) 权重扫描
    w_b_start: float = 0.1           # w_b 起始值
    w_b_step: float = 0.1            # w_b 步长（线性扫描）
    w_d_fixed: float = 0.8           # w_d 固定值
    w_l_fixed: float = 1.5           # w_l 固定值
    
    # 输出管理
    output_base_dir: str = "data/parallel"  # 并行输出基础目录（每 run 建立子目录）
    save_individual_results: bool = True     # 是否保存每次运行的独立结果
    generate_summary: bool = True            # 是否生成汇总报告（均值/方差等）


class ConfigManager:
    """配置管理器 - 使用 dataclass 默认值"""
    
    def __init__(self, config_file: Optional[str] = None):
        # 使用 dataclass 的默认值创建配置对象
        self.node_config = NodeConfig()
        self.network_config = NetworkConfig()
        self.simulation_config = SimulationConfig()
        self.scheduler_config = SchedulerConfig()
        self.adcr_config = ADCRConfig()
        self.parallel_config = ParallelConfig()
        
        print("使用默认配置（来自 dataclass 默认值）")
        
        # 如果提供了其他配置文件，则覆盖默认配置
        if config_file and os.path.exists(config_file):
            self.load_from_file(config_file)
    
    def load_from_file(self, config_file: str) -> None:
        """从JSON文件加载配置"""
        try:
            with open(config_file, 'r', encoding='utf-8') as f:
                config_data = json.load(f)
            
            # 更新各个配置对象
            if 'node' in config_data:
                self._update_dataclass(self.node_config, config_data['node'])
            if 'network' in config_data:
                self._update_dataclass(self.network_config, config_data['network'])
            if 'simulation' in config_data:
                self._update_dataclass(self.simulation_config, config_data['simulation'])
            if 'scheduler' in config_data:
                self._update_dataclass(self.scheduler_config, config_data['scheduler'])
            if 'adcr' in config_data:
                self._update_dataclass(self.adcr_config, config_data['adcr'])
            if 'parallel' in config_data:
                self._update_dataclass(self.parallel_config, config_data['parallel'])
                
            print(f"配置已从 {config_file} 加载")
        except Exception as e:
            print(f"加载配置文件失败: {e}")
            print("使用默认配置")
    
    def save_to_file(self, config_file: str) -> None:
        """保存配置到JSON文件"""
        try:
            config_data = {
                'node': asdict(self.node_config),
                'network': asdict(self.network_config),
                'simulation': asdict(self.simulation_config),
                'scheduler': asdict(self.scheduler_config),
                'adcr': asdict(self.adcr_config),
                'parallel': asdict(self.parallel_config)
            }
            
            with open(config_file, 'w', encoding='utf-8') as f:
                json.dump(config_data, f, indent=4, ensure_ascii=False)
            
            print(f"配置已保存到 {config_file}")
        except Exception as e:
            print(f"保存配置文件失败: {e}")
    
    def export_config_to_session(self, session_dir: str) -> str:
        """
        导出当前配置参数到会话目录
        
        Args:
            session_dir: 会话目录路径
            
        Returns:
            str: 配置文件路径
        """
        try:
            from utils.output_manager import OutputManager
            
            # 生成配置文件路径
            config_file = OutputManager.get_file_path(session_dir, "simulation_config.json")
            
            # 准备配置数据
            config_data = {
                'metadata': {
                    'export_time': datetime.now().strftime('%Y-%m-%d %H:%M:%S'),
                    'description': '无线传感器网络仿真配置参数',
                    'version': '1.0'
                },
                'node': asdict(self.node_config),
                'network': asdict(self.network_config),
                'simulation': asdict(self.simulation_config),
                'scheduler': asdict(self.scheduler_config),
                'adcr': asdict(self.adcr_config),
                'parallel': asdict(self.parallel_config)
            }
            
            # 保存到文件
            with open(config_file, 'w', encoding='utf-8') as f:
                json.dump(config_data, f, indent=4, ensure_ascii=False)
            
            print(f"配置参数已导出到: {config_file}")
            return config_file
            
        except Exception as e:
            print(f"导出配置参数失败: {e}")
            return ""
    
    def _update_dataclass(self, obj, data: Dict[str, Any]) -> None:
        """更新dataclass对象的字段"""
        for key, value in data.items():
            if hasattr(obj, key):
                setattr(obj, key, value)
    
    def get_network_config_dict(self) -> Dict[str, Any]:
        """获取网络配置字典（兼容现有代码）"""
        return {
            "num_nodes": self.network_config.num_nodes,
            "low_threshold": self.node_config.low_threshold,
            "high_threshold": self.node_config.high_threshold,
            "node_initial_energy": self.node_config.initial_energy,
            "max_hops": self.network_config.max_hops,
            "random_seed": self.network_config.random_seed,
            "distribution_mode": self.network_config.distribution_mode,
            "network_area": {
                "width": self.network_config.network_area_width,
                "height": self.network_config.network_area_height
            },
            "min_distance": self.network_config.min_distance,
            "output_dir": self.simulation_config.output_dir
        }
    
    def get_scheduler_params(self) -> Dict[str, Any]:
        """获取调度器参数字典"""
        scheduler_type = self.scheduler_config.scheduler_type
        
        if scheduler_type == "LyapunovScheduler":
            return {
                "V": self.scheduler_config.lyapunov_v,
                "K": self.scheduler_config.lyapunov_k,
                "max_hops": self.network_config.max_hops
            }
        elif scheduler_type == "ClusterScheduler":
            return {
                "round_period": self.scheduler_config.cluster_round_period,
                "K": self.scheduler_config.lyapunov_k,
                "max_hops": self.network_config.max_hops,
                "p_ch": self.scheduler_config.cluster_p_ch
            }
        elif scheduler_type == "PredictionScheduler":
            return {
                "alpha": self.scheduler_config.prediction_alpha,
                "horizon_min": self.scheduler_config.prediction_horizon,
                "K": self.scheduler_config.lyapunov_k,
                "max_hops": self.network_config.max_hops
            }
        elif scheduler_type == "PowerControlScheduler":
            return {
                "target_eta": self.scheduler_config.power_target_eta,
                "K": self.scheduler_config.lyapunov_k,
                "max_hops": self.network_config.max_hops
            }
        elif scheduler_type == "BaselineHeuristic":
            return {
                "K": self.scheduler_config.lyapunov_k,
                "max_hops": self.network_config.max_hops
            }
        else:
            raise ValueError(f"未知的调度器类型: {scheduler_type}")
    
    def create_network(self):
        """创建Network对象"""
        from core.network import Network
        return Network(
            num_nodes=self.network_config.num_nodes,
            low_threshold=self.node_config.low_threshold,
            high_threshold=self.node_config.high_threshold,
            node_initial_energy=self.node_config.initial_energy,
            max_hops=self.network_config.max_hops,
            distribution_mode=self.network_config.distribution_mode,
            network_area_width=self.network_config.network_area_width,
            network_area_height=self.network_config.network_area_height,
            min_distance=self.network_config.min_distance,
            random_seed=self.network_config.random_seed,
            solar_node_ratio=self.network_config.solar_node_ratio,
            mobile_node_ratio=self.network_config.mobile_node_ratio,
            output_dir=self.simulation_config.output_dir,
            use_gpu=self.simulation_config.use_gpu_acceleration,
            # 能量空洞模式参数
            enable_energy_hole=self.network_config.enable_energy_hole,
            energy_hole_center_mode=self.network_config.energy_hole_center_mode,
            energy_hole_mobile_ratio=self.network_config.energy_hole_mobile_ratio,
            # 能量采集参数
            enable_energy_harvesting=self.node_config.enable_energy_harvesting,
            # 能量分配模式参数
            energy_distribution_mode=self.network_config.energy_distribution_mode,
            center_energy=self.network_config.center_energy,
            edge_energy=self.network_config.edge_energy,
            # NodeConfig参数（传递给SensorNode）
            capacity=self.node_config.capacity,
            voltage=self.node_config.voltage,
            solar_efficiency=self.node_config.solar_efficiency,
            solar_area=self.node_config.solar_area,
            max_solar_irradiance=self.node_config.max_solar_irradiance,
            env_correction_factor=self.node_config.env_correction_factor,
            energy_char=self.node_config.energy_char,
            energy_elec=self.node_config.energy_elec,
            epsilon_amp=self.node_config.epsilon_amp,
            bit_rate=self.node_config.bit_rate,
            path_loss_exponent=self.node_config.path_loss_exponent,
            energy_decay_rate=self.node_config.energy_decay_rate,
            sensor_energy=self.node_config.sensor_energy
        )
    
    def create_sensor_node(self, node_id: int, position: list, 
                          has_solar: bool = True, is_mobile: bool = False,
                          mobility_pattern: str = None, mobility_params: dict = None):
        """创建SensorNode对象"""
        from core.SensorNode import SensorNode
        return SensorNode(
            node_id=node_id,
            initial_energy=self.node_config.initial_energy,
            low_threshold=self.node_config.low_threshold,
            high_threshold=self.node_config.high_threshold,
            position=position,
            has_solar=has_solar,
            # 电池参数
            capacity=self.node_config.capacity,
            voltage=self.node_config.voltage,
            # 太阳能参数
            enable_energy_harvesting=self.node_config.enable_energy_harvesting,
            solar_efficiency=self.node_config.solar_efficiency,
            solar_area=self.node_config.solar_area,
            max_solar_irradiance=self.node_config.max_solar_irradiance,
            env_correction_factor=self.node_config.env_correction_factor,
            # 传输参数
            energy_char=self.node_config.energy_char,
            energy_elec=self.node_config.energy_elec,
            epsilon_amp=self.node_config.epsilon_amp,
            bit_rate=self.node_config.bit_rate,
            path_loss_exponent=self.node_config.path_loss_exponent,
            energy_decay_rate=self.node_config.energy_decay_rate,
            sensor_energy=self.node_config.sensor_energy,
            # 移动性参数
            is_mobile=is_mobile,
            mobility_pattern=mobility_pattern,
            mobility_params=mobility_params
        )
    
    def create_energy_simulation(self, network, scheduler=None):
        """创建EnergySimulation对象"""
        from core.energy_simulation import EnergySimulation
        return EnergySimulation(
            network=network,
            time_steps=self.simulation_config.time_steps,
            scheduler=scheduler,
            enable_energy_sharing=self.simulation_config.enable_energy_sharing,
            enable_k_adaptation=self.simulation_config.enable_k_adaptation,
            initial_K=self.simulation_config.initial_K,
            K_max=self.simulation_config.K_max,
            hysteresis=self.simulation_config.hysteresis,
            w_b=self.simulation_config.w_b,
            w_d=self.simulation_config.w_d,
            w_l=self.simulation_config.w_l,
            use_lookahead=self.simulation_config.use_lookahead,
            fixed_k=self.simulation_config.fixed_k,
            output_dir=self.simulation_config.output_dir,
            use_gpu=self.simulation_config.use_gpu_acceleration,
            # 智能被动传能参数
            passive_mode=self.simulation_config.passive_mode,
            check_interval=self.simulation_config.check_interval,
            critical_ratio=self.simulation_config.critical_ratio,
            energy_variance_threshold=self.simulation_config.energy_variance_threshold,
            cooldown_period=self.simulation_config.cooldown_period,
            predictive_window=self.simulation_config.predictive_window
        )
    
    def create_adcr_link_layer(self, network):
        """创建ADCRLinkLayerVirtual对象"""
        from acdr.adcr_link_layer import ADCRLinkLayerVirtual
        return ADCRLinkLayerVirtual(
            network=network,
            # 核心算法参数
            round_period=self.adcr_config.round_period,
            r_neighbor=self.adcr_config.r_neighbor,
            r_min_ch=self.adcr_config.r_min_ch,
            c_k=self.adcr_config.c_k,
            max_hops=self.adcr_config.max_hops,
            plan_paths=self.adcr_config.plan_paths,
            consume_energy=self.adcr_config.consume_energy,
            output_dir=self.adcr_config.output_dir,
            # 簇头选择参数
            max_probability=self.adcr_config.max_probability,
            min_probability=self.adcr_config.min_probability,
            # 聚类成本函数参数
            distance_weight=self.adcr_config.distance_weight,
            energy_weight=self.adcr_config.energy_weight,
            # 通信能耗参数
            tx_rx_ratio=self.adcr_config.tx_rx_ratio,
            sensor_energy=self.adcr_config.sensor_energy,
            # 信息聚合参数
            base_data_size=self.adcr_config.base_data_size,
            aggregation_ratio=self.adcr_config.aggregation_ratio,
            enable_dynamic_data_size=self.adcr_config.enable_dynamic_data_size,
            # 直接传输优化参数
            enable_direct_transmission_optimization=self.adcr_config.enable_direct_transmission_optimization,
            direct_transmission_threshold=self.adcr_config.direct_transmission_threshold,
            # 自动画图参数
            auto_plot=self.adcr_config.auto_plot,
            plot_filename_template=self.adcr_config.plot_filename_template,
            # 可视化参数
            image_width=self.adcr_config.image_width,
            image_height=self.adcr_config.image_height,
            image_scale=self.adcr_config.image_scale,
            node_marker_size=self.adcr_config.node_marker_size,
            ch_marker_size=self.adcr_config.ch_marker_size,
            vc_marker_size=self.adcr_config.vc_marker_size,
            line_width=self.adcr_config.line_width,
            path_line_width=self.adcr_config.path_line_width
        )
    
    def __str__(self) -> str:
        return json.dumps({
            'node': asdict(self.node_config),
            'network': asdict(self.network_config),
            'simulation': asdict(self.simulation_config),
            'scheduler': asdict(self.scheduler_config)
        }, indent=2, ensure_ascii=False)


# 全局配置实例
config_manager = ConfigManager()


def get_config() -> ConfigManager:
    """获取全局配置管理器实例"""
    return config_manager


def load_config(config_file: str) -> ConfigManager:
    """加载配置文件"""
    global config_manager
    config_manager = ConfigManager(config_file)
    return config_manager<|MERGE_RESOLUTION|>--- conflicted
+++ resolved
@@ -59,11 +59,7 @@
     env_correction_factor: float = 1.0    # 环境修正系数（天气/遮挡等），乘在辐照上
 
     # 无线能量传输/发送参数
-<<<<<<< HEAD
-    energy_char: float = 100.0      # 单次名义可下发能量 J（捐能上限/步）
-=======
     energy_char: float = 300.0      # 单次名义可下发能量 J（捐能上限/步）
->>>>>>> e54b1c19
     energy_elec: float = 1e-4        # 电子学能耗 J/bit（发送/接收基底损耗）
     epsilon_amp: float = 1e-5        # 功放损耗系数 J/bit/m^path_loss_exponent
     bit_rate: float = 1000000.0      # 数据量 bits（用于估算一次发送/接收消耗）
@@ -127,13 +123,8 @@
     enable_energy_sharing: bool = True     # 是否启用节点间能量传输（WET）
 
     # 智能被动传能参数
-<<<<<<< HEAD
-    passive_mode: bool = True               # 是否启用智能被动传能模式（False为定时主动传能）
-    check_interval: int = 1                # 智能检查间隔（分钟）
-=======
     passive_mode: bool = False          # 是否启用智能被动传能模式（False为定时主动传能）
     check_interval: int = 10                # 智能检查间隔（分钟）
->>>>>>> e54b1c19
     critical_ratio: float = 0.2             # 低能量节点临界比例（0-1）
     energy_variance_threshold: float = 0.2  # 能量方差阈值，超过则触发传能
     cooldown_period: int = 1               # 传能冷却期（分钟），避免频繁触发
